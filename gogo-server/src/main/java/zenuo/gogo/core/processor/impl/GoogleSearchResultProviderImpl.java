package zenuo.gogo.core.processor.impl;

import io.netty.handler.codec.http.HttpResponseStatus;
import io.netty.handler.codec.http.QueryStringDecoder;
import lombok.RequiredArgsConstructor;
import lombok.extern.slf4j.Slf4j;
import org.apache.commons.lang3.StringUtils;
import org.jsoup.Jsoup;
import org.jsoup.nodes.Document;
import org.jsoup.nodes.Element;
import zenuo.gogo.core.processor.ISearchResultProvider;
import zenuo.gogo.model.Entry;
import zenuo.gogo.model.SearchResponse;
import zenuo.gogo.util.UserAgentUtils;

import javax.inject.Inject;
import java.io.InputStream;
import java.net.URLEncoder;
import java.net.http.HttpClient;
import java.net.http.HttpRequest;
import java.net.http.HttpResponse.BodyHandlers;
import java.nio.charset.StandardCharsets;
import java.util.List;
import java.util.stream.Collectors;

@Slf4j
@RequiredArgsConstructor(onConstructor = @__(@Inject))
public final class GoogleSearchResultProviderImpl implements ISearchResultProvider {

    private final HttpClient httpClient;

    @Override
    public int priority() {
        return 0;
    }

    @Override
    public SearchResponse search(String key, int page) {
        final SearchResponse.SearchResponseBuilder builder = SearchResponse.builder();
        builder.key(key);
        builder.page(page);
        List<Element> searchResultElements = null;
        for (int i = 0; i < 5; i++) {
            final Document document;
            try {
                document = httpGet(key, page);
            } catch (Exception e) {
                log.error("http error", e);
                throw new RuntimeException(e);
            }
            searchResultElements = document.getElementsByTag("a").stream()
                    .filter(a -> a.hasAttr("href")
                            && a.attr("href").startsWith("/url?")
<<<<<<< HEAD
                            && a.childrenSize() > 0
                    )
=======
                            && a.childrenSize() == 2
                            && "span".equals(a.child(0).tagName()))
>>>>>>> 1ae4c1e1
                    .collect(Collectors.toList());
            if (!searchResultElements.isEmpty()) {
                break;
            }
        }
        if (searchResultElements.isEmpty()) {
            return builder.status(HttpResponseStatus.INTERNAL_SERVER_ERROR).build();
        }
        final SearchResponse searchResponse = builder.status(HttpResponseStatus.OK).build();
        for (Element element : searchResultElements) {
            final QueryStringDecoder decoder = new QueryStringDecoder(element.attr("href"));
            final List<String> q = decoder.parameters().get("q");
            if (q == null) {
                continue;
            }
            final Entry entry = new Entry();
            searchResponse.getEntries().add(entry);
            entry.setUrl(q.get(0));
            entry.setName(element.child(0).text());
<<<<<<< HEAD
            final Element parent = element.parent().parent();
            if (parent.childrenSize()>=2) {
                final String text = parent.child(1).text();
                if (StringUtils.isNotBlank(text)) {
                    entry.setDesc(text);
                }
            }
=======
            entry.setDesc(element.parent().parent().child(1).text());
>>>>>>> 1ae4c1e1
        }
        return searchResponse;
    }

    Document httpGet(final String key, final int page) throws Exception {
        //构造URL
        final int start = page > 1 ? (page - 1) * 10 : 0;
        final String url = String.format("https://www.google.com/search?q=%s&start=%d",
                URLEncoder.encode(key, StandardCharsets.UTF_8),
                start);
        HttpRequest request = HttpRequest.newBuilder()
                .uri(java.net.URI.create(url))
                .GET()
                .header("User-Agent", UserAgentUtils.get())
                .build();
        try (InputStream body = httpClient.send(request, BodyHandlers.ofInputStream()).body()) {
            return Jsoup.parse(body, StandardCharsets.UTF_8.name(), url);
        }
    }
}<|MERGE_RESOLUTION|>--- conflicted
+++ resolved
@@ -51,13 +51,9 @@
             searchResultElements = document.getElementsByTag("a").stream()
                     .filter(a -> a.hasAttr("href")
                             && a.attr("href").startsWith("/url?")
-<<<<<<< HEAD
+
                             && a.childrenSize() > 0
                     )
-=======
-                            && a.childrenSize() == 2
-                            && "span".equals(a.child(0).tagName()))
->>>>>>> 1ae4c1e1
                     .collect(Collectors.toList());
             if (!searchResultElements.isEmpty()) {
                 break;
@@ -77,7 +73,7 @@
             searchResponse.getEntries().add(entry);
             entry.setUrl(q.get(0));
             entry.setName(element.child(0).text());
-<<<<<<< HEAD
+
             final Element parent = element.parent().parent();
             if (parent.childrenSize()>=2) {
                 final String text = parent.child(1).text();
@@ -85,9 +81,6 @@
                     entry.setDesc(text);
                 }
             }
-=======
-            entry.setDesc(element.parent().parent().child(1).text());
->>>>>>> 1ae4c1e1
         }
         return searchResponse;
     }
